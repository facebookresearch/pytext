#!/usr/bin/env bash
pip install --upgrade pip
<<<<<<< HEAD
pip install -e . --upgrade --no-cache-dir --progress-bar off
=======
pip install -e . --upgrade --no-cache-dir --progress-bar off
>>>>>>> 4efef3d8
<|MERGE_RESOLUTION|>--- conflicted
+++ resolved
@@ -1,7 +1,3 @@
 #!/usr/bin/env bash
 pip install --upgrade pip
-<<<<<<< HEAD
-pip install -e . --upgrade --no-cache-dir --progress-bar off
-=======
-pip install -e . --upgrade --no-cache-dir --progress-bar off
->>>>>>> 4efef3d8
+pip install -e . --upgrade --no-cache-dir --progress-bar off