--- conflicted
+++ resolved
@@ -1,7 +1,3 @@
 #!/usr/bin/env bash
 pip install --upgrade pip
-<<<<<<< HEAD
-pip install -e . --no-cache-dir --progress-bar off
-=======
-pip install -e . --upgrade --process-dependency-links --no-cache-dir --progress-bar off
->>>>>>> 717319bb
+pip install -e . --upgrade --no-cache-dir --progress-bar off
